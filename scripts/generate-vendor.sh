#!/usr/bin/env bash
#
# Script to parse list of proprietary blobs from file and generate
# vendor directory structure and makefiles
#

set -e # fail on unhandled error
set -u # fail on undefined variable
#set -x # debug

readonly SCRIPTS_DIR="$( cd "$( dirname "${BASH_SOURCE[0]}" )" && pwd )"
readonly REALPATH_SCRIPT="$SCRIPTS_DIR/realpath.sh"
readonly CONSTS_SCRIPT="$SCRIPTS_DIR/constants.sh"
readonly TMP_WORK_DIR=$(mktemp -d /tmp/android_vendor_setup.XXXXXX) || exit 1
declare -a SYS_TOOLS=("cp" "sed" "zipinfo" "jarsigner" "awk" "shasum")

# Standalone symlinks. Need to also take care standalone firmware bin
# symlinks between /data/misc & /system/etc/firmware.
declare -a S_SLINKS_SRC
declare -a S_SLINKS_DST
HAS_STANDALONE_SLINKS=false

# Some shared libraries under are required as dependencies so we need to create
# individual modules for them
declare -a DSO_MODULES
HAS_DSO_MODULES=false

# APK files that need to maintain the original signature
declare -a PSIG_BC_FILES=()

# All bytecode packages included from system partition
declare -a ALL_BC_PKGS=()

abort() {
  # If debug keep work directory for bugs investigation
  if [[ "$-" == *x* ]]; then
    echo "[*] Workspace available at '$TMP_WORK_DIR' - delete manually when done"
  else
    rm -rf "$TMP_WORK_DIR"
  fi
  exit "$1"
}

usage() {
cat <<_EOF
  Usage: $(basename "$0") [options]
    OPTIONS:
      -i|--input      : Root path of extracted /system & /vendor partitions
      -o|--output     : Path to save vendor blobs & makefiles in AOSP compatible structure
      --blobs-list    : List of proprietary blobs to copy
      --dep-dso-list  : List of shared libraries that need to be included as a separate module
      --flags-list    : List of Makefile flags to be appended at 'BoardConfigVendor.mk'
      --extra-modules : Additional modules to be appended at main vendor 'Android.mk'
      --allow-preopt  : Don't disable LOCAL_DEX_PREOPT for /system
      --force-modules : Text file with AOSP defined modules to force include
    INFO:
      * Output should be moved/synced with AOSP root, unless -o is AOSP root
_EOF
  abort 1
}

command_exists() {
  type "$1" &> /dev/null
}

verify_input() {
  if [[ ! -d "$1/vendor" || ! -d "$1/system" || ! -d "$1/radio" || \
        ! -f "$1/system/build.prop" ]]; then
    echo "[-] Invalid input directory structure"
    usage
  fi
}

get_device_codename() {
  local device=""

  device=$(grep 'ro.product.device=' "$1" | cut -d '=' -f2 | \
           tr '[:upper:]' '[:lower:]' || true)
  if [[ "$device" == "" ]]; then
    echo "[-] Device string not found"
    abort 1
  fi
  echo "$device"
}

get_vendor() {
  local vendor=""

  vendor=$(grep 'ro.product.manufacturer=' "$1" | cut -d '=' -f2 | \
           tr '[:upper:]' '[:lower:]' || true)
  if [[ "$vendor" == "" ]]; then
    echo "[-] Device codename string not found"
    abort 1
  fi
  echo "$vendor"
}

get_radio_ver() {
  local radio_ver=""
  radio_ver=$(grep 'ro.build.expect.baseband' "$1" | cut -d '=' -f2 || true)

  # We allow empty radio version so that we can detect devices with no baseband
  echo "$radio_ver"
}

get_bootloader_ver() {
  local bootloader_ver=""
  bootloader_ver=$(grep 'ro.build.expect.bootloader' "$1" | cut -d '=' -f2 || true)
  if [[ "$bootloader_ver" == "" ]]; then
    echo "[-] Failed to identify bootloader version"
    abort 1
  fi
  echo "$bootloader_ver"
}

get_build_id() {
  local build_id=""
  build_id=$(grep 'ro.build.id' "$1" | cut -d '=' -f2 || true)
  if [[ "$build_id" == "" ]]; then
    echo "[-] Failed to identify BUILD_ID"
    abort 1
  fi
  echo "$build_id"
}

has_vendor_size() {
  local search_file="$1/vendor_partition_size"
  if [ -f "$search_file" ]; then
    cat "$search_file"
  else
    echo ""
  fi
}

read_invalid_symlink() {
  local inBase="$1"
  local relTarget="$2"
  ls -l "$inBase/$relTarget" | sed -e 's/.* -> //'
}

array_contains() {
  local element
  for element in "${@:2}"; do [[ "$element" == "$1" ]] && return 0; done
  return 1
}

copy_radio_files() {
  local inDir="$1"
  local outDir="$2"

  mkdir -p "$outDir/radio"

  if [[ "$RADIO_VER" != "" ]]; then
    cp -a "$inDir/radio/radio"* "$outDir/radio/radio.img" || {
      echo "[-] Failed to copy radio image"
      abort 1
    }
  fi

  cp -a "$inDir/radio/bootloader"* "$outDir/radio/bootloader.img" || {
    echo "[-] Failed to copy bootloader image"
    abort 1
  }

  if [ "$IS_PIXEL" = true ]; then
    for img in "${PIXEL_AB_PARTITIONS[@]}"
    do
      cp "$inDir/radio/$img.img" "$outDir/radio/"
    done
  fi
}

extract_blobs() {
  local blobsList="$1"
  local inDir="$2"
  local outDir_prop="$3/proprietary"
  local outDir_vendor="$3/vendor"

  local src="" dst="" dstDir="" outBase="" openTag=""

  while read -r file
  do
    # Input format allows optional store under a different directory
    src=$(echo "$file" | cut -d ":" -f1)
    dst=$(echo "$file" | cut -d ":" -f2)
    if [[ "$dst" == "" ]]; then
      dst=$src
    fi

    # Special handling if source file is a symbolic link. Additional rules
    # will be handled later when unified Android.mk is created
    if [[ -L "$inDir/$src" ]]; then
      if [[ "$dst" != "$src" ]]; then
        echo "[-] Symbolic links cannot have their destination path altered"
        abort 1
      fi
      symLinkSrc="$(read_invalid_symlink "$inDir" "$src")"
      if [[ "$symLinkSrc" != /* ]]; then
        symLinkSrc="/$(dirname "$src")/$symLinkSrc"
      fi
      S_SLINKS_SRC+=("$symLinkSrc")
      S_SLINKS_DST+=("$src")
      HAS_STANDALONE_SLINKS=true
      continue
    fi

    # Files under /system go to $outDir_prop, while files from /vendor
    # to $outDir_vendor
    if [[ $src == system/* ]]; then
      outBase=$outDir_prop
      dst=$(echo "$dst" | sed 's#^system/##')
    elif [[ $src == vendor/* ]]; then
      outBase=$outDir_vendor
      dst=$(echo "$dst" | sed 's#^vendor/##')
    else
      echo "[-] Invalid path detected at '$blobsList' ($src)"
      abort 1
    fi

    # Always maintain relative directory structure
    dstDir=$(dirname "$dst")
    if [ ! -d "$outBase/$dstDir" ]; then
      mkdir -p "$outBase/$dstDir"
    fi
    cp -a "$inDir/$src" "$outBase/$dst" || {
      echo "[-] Failed to copy '$src'"
      abort 1
    }

    # Some vendor xml files don't satisfy xmllint so fix here
    if [[ "${file##*.}" == "xml" ]]; then
      openTag=$(grep '^<?xml version' "$outBase/$dst" || true )
      if [[ "$openTag" != "" ]]; then
        grep -v '^<?xml version' "$outBase/$dst" > "$TMP_WORK_DIR/xml_fixup.tmp" || true
        echo "$openTag" > "$outBase/$dst"
        cat "$TMP_WORK_DIR/xml_fixup.tmp" >> "$outBase/$dst"
        rm "$TMP_WORK_DIR/xml_fixup.tmp"
      fi
    fi
  done < <(grep -Ev '(^#|^$)' "$blobsList")
}

update_vendor_blobs_mk() {
  local blobsList="$1"

  local relDir_prop="vendor/$VENDOR_DIR/$DEVICE/proprietary"
  local relDir_vendor="vendor/$VENDOR_DIR/$DEVICE/vendor"

  local src="" srcRelDir="" dst="" dstRelDir="" fileExt="" dstMk

  echo 'PRODUCT_COPY_FILES += \' >> "$DEVICE_VENDOR_BLOBS_MK"
  echo 'PRODUCT_COPY_FILES := \' >> "$BOARD_CONFIG_VENDOR_MK"

  while read -r file
  do
    # Split the file from the destination (format is "file[:destination]")
    src=$(echo "$file" | cut -d ":" -f1)
    dst=$(echo "$file" | cut -d ":" -f2)
    if [[ "$dst" == "" ]]; then
      dst=$src
    fi

    # Skip files that have dedicated target module (APKs, JARs & selected shared libraries)
    fileExt="${src##*.}"
    if [[ "$fileExt" == "apk" || "$fileExt" == "jar" ]]; then
      continue
    fi
    if [[ "$HAS_DSO_MODULES" = true && "$fileExt" == "so" ]]; then
      if array_contains "$src" "${DSO_MODULES[@]}"; then
        continue
      fi
    fi

    if [[ "$src" == "vendor/etc/NOTICE.xml.gz" ]]; then
      continue
    fi

    # Skip standalone symbolic links if available
    if [ "$HAS_STANDALONE_SLINKS" = true ]; then
      if array_contains "$src" "${S_SLINKS_DST[@]}"; then
        continue
      fi
    fi

    # Adjust prefixes for relative dirs of src & dst files
    if [[ $src == system/* ]]; then
      srcRelDir=$relDir_prop
      src=$(echo "$src" | sed 's#^system/##')
    elif [[ $src == vendor/* ]]; then
      srcRelDir=$relDir_vendor
      src=$(echo "$src" | sed 's#^vendor/##')
    else
      echo "[-] Invalid src path detected at '$blobsList'"
      abort 1
    fi
    if [[ $dst == system/* ]]; then
      dstRelDir='$(TARGET_COPY_OUT_SYSTEM)'
      dst=$(echo "$dst" | sed 's#^system/##')
      dstMk="$DEVICE_VENDOR_BLOBS_MK"
    elif [[ $dst == vendor/* ]]; then
      dstRelDir='$(TARGET_COPY_OUT_VENDOR)'
      dst=$(echo "$dst" | sed 's#^vendor/##')
      dstMk="$BOARD_CONFIG_VENDOR_MK"
    else
      echo "[-] Invalid dst path detected at '$blobsList'"
      abort 1
    fi

<<<<<<< HEAD
    echo "    $srcRelDir/$src:$dstRelDir/$dst:$VENDOR \\" >> "$dstMk"
  done < <(grep -Ev '(^#|^$)' "$BLOBS_LIST")
=======
    echo "    $srcRelDir/$src:$dstRelDir/$dst:$VENDOR \\" >> "$DEVICE_VENDOR_BLOBS_MK"
  done < <(grep -Ev '(^#|^$)' "$blobsList")
>>>>>>> 77aa55f4

  strip_trail_slash_from_file "$DEVICE_VENDOR_BLOBS_MK"
  echo '    $(PRODUCT_COPY_FILES)' >> "$BOARD_CONFIG_VENDOR_MK"
}

process_extra_modules() {
  local module

  if [ ! -s "$EXTRA_MODULES" ]; then
    return
  fi

  {
    echo "# Extra modules from user configuration"
    echo 'PRODUCT_PACKAGES += \'
    grep 'LOCAL_MODULE :=' "$EXTRA_MODULES" | cut -d "=" -f2- | \
      awk '{$1=$1;print}' | while read -r module
    do
      echo "    $module \\"
    done
  } >> "$DEVICE_VENDOR_MK"
  strip_trail_slash_from_file "$DEVICE_VENDOR_MK"
}

process_enforced_modules() {
  local module

  if [ ! -s "$FORCE_MODULES" ]; then
    return
  fi

  {
    echo "# Enforced modules from user configuration"
    echo 'PRODUCT_PACKAGES += \'
    grep -Ev '(^#|^$)' "$FORCE_MODULES" | while read -r module
    do
      echo "    $module \\"
    done
  } >> "$DEVICE_VENDOR_MK"
  strip_trail_slash_from_file "$DEVICE_VENDOR_MK"
}

update_dev_vendor_mk() {
  process_extra_modules
  process_enforced_modules
}

gen_board_vendor_mk() {
  {
    echo 'LOCAL_PATH := $(call my-dir)'
    echo ""
    echo "\$(call add-radio-file,radio/bootloader.img,version-bootloader)"
    if [[ "$RADIO_VER" != "" ]]; then
      echo "\$(call add-radio-file,radio/radio.img,version-baseband)"
    fi

    if [ "$IS_PIXEL" = true ]; then
      for img in "${PIXEL_AB_PARTITIONS[@]}"
      do
        echo "\$(call add-radio-file,radio/$img.img)"
      done
    fi
  } >> "$ANDROID_BOARD_VENDOR_MK"
}

gen_board_cfg_mk() {
  local inDir="$1"
  local v_img_sz

  # First lets check if vendor partition size has been extracted from
  # previous data extraction script
  v_img_sz="$(has_vendor_size "$inDir")"
  if [[ "$v_img_sz" == "" ]]; then
    echo "[-] Unknown vendor image size for '$DEVICE' device"
    abort 1
  fi

  {
    echo "TARGET_BOARD_INFO_FILE := vendor/$VENDOR_DIR/$DEVICE/vendor-board-info.txt"
    echo 'BOARD_VENDORIMAGE_FILE_SYSTEM_TYPE := ext4'
    echo "BOARD_VENDORIMAGE_PARTITION_SIZE := $v_img_sz"

    # Update with user selected extra flags
    grep -Ev '(^#|^$)' "$MK_FLAGS_LIST" || true
  } >> "$BOARD_CONFIG_VENDOR_MK"
}

gen_board_family_cfg_mk() {
  if [ "$IS_PIXEL" = false ]; then
    return
  fi

  if [[ "$DEVICE_FAMILY" == "marlin" ]]; then
    {
      echo 'AB_OTA_PARTITIONS += vendor'
      echo 'ifneq ($(filter sailfish,$(TARGET_DEVICE)),)'
      echo '  LOCAL_STEM := sailfish/BoardConfigVendorPartial.mk'
      echo 'else'
      echo '  LOCAL_STEM := marlin/BoardConfigVendorPartial.mk'
      echo 'endif'
      echo "-include vendor/$VENDOR_DIR/\$(LOCAL_STEM)"
    } >> "$DEV_FAMILY_BOARD_CONFIG_VENDOR_MK"
  fi
}

gen_board_info_txt() {
  local outDir="$1"
  local outTxt="$outDir/vendor-board-info.txt"

  {
    echo "require board=$DEVICE"
    echo "require version-bootloader=$BOOTLOADER_VER"
    if [[ "$RADIO_VER" != "" ]]; then
      echo "require version-baseband=$RADIO_VER"
    fi
  } > "$outTxt"
}

zip_needs_resign() {
  local inFile="$1"
  local output

  output=$(jarsigner -verify "$inFile" 2>&1 || abort 1)
  if [[ "$output" =~ .*"contains unsigned entries".* ]]; then
    return 0
  else
    return 1
  fi
}

gen_apk_dso_symlink() {
  local dso_name=$1
  local dso_mName=$2
  local dso_root=$3
  local apk_dir=$4
  local dso_abi=$5

  echo ""
  echo "include \$(CLEAR_VARS)"
  echo "LOCAL_MODULE := $dso_mName"
  echo "LOCAL_MODULE_CLASS := FAKE"
  echo "LOCAL_MODULE_TAGS := optional"
  echo "LOCAL_MODULE_OWNER := $VENDOR"
  echo 'include $(BUILD_SYSTEM)/base_rules.mk'
  echo "\$(LOCAL_BUILT_MODULE): TARGET := $dso_root/$dso_name"
  echo "\$(LOCAL_BUILT_MODULE): SYMLINK := $apk_dir/lib/$dso_abi/$dso_name"
  echo "\$(LOCAL_BUILT_MODULE): \$(LOCAL_PATH)/Android.mk"
  echo "\$(LOCAL_BUILT_MODULE):"
  echo "\t\$(hide) mkdir -p \$(dir \$@)"
  echo "\t\$(hide) mkdir -p \$(dir \$(SYMLINK))"
  echo "\t\$(hide) rm -rf \$@"
  echo "\t\$(hide) rm -rf \$(SYMLINK)"
  echo "\t\$(hide) ln -sf \$(TARGET) \$(SYMLINK)"
  echo "\t\$(hide) touch \$@"
}

gen_standalone_symlinks() {
  local inDir="$1"

  local -a pkgs_SSLinks
  local pkgName=""
  local cnt

  if [ ${#S_SLINKS_SRC[@]} -ne ${#S_SLINKS_DST[@]} ]; then
    echo "[-] Standalone symlinks arrays corruption - inspect paths manually"
    abort 1
  fi

  for link in "${S_SLINKS_SRC[@]}"
  do
    if [ -z "${cnt-}" ]; then
      cnt=0
    else
      let cnt=cnt+1
    fi

    # Skip symbolic links the destination of which is under bytecode directories
    if [[ "${S_SLINKS_DST[$cnt]}" == *app/* ]]; then
      continue
    fi

    if [[ "$link" == *lib64/*.so ]]; then
      pkgName="$(basename "$link" .so)_64.so__$(basename "${S_SLINKS_DST[$cnt]}")"
    elif [[ "$link" == *lib/*.so ]]; then
      pkgName="$(basename "$link" .so)_32.so__$(basename "${S_SLINKS_DST[$cnt]}")"
    else
      pkgName="$(basename "$link")__$(basename "${S_SLINKS_DST[$cnt]}")"
    fi
    pkgs_SSLinks+=("$pkgName")

    {
      echo -e "\ninclude \$(CLEAR_VARS)"
      echo -e "LOCAL_MODULE := $pkgName"
      echo -e "LOCAL_MODULE_CLASS := FAKE"
      echo -e "LOCAL_MODULE_TAGS := optional"
      echo -e "LOCAL_MODULE_OWNER := $VENDOR"
      echo -e 'include $(BUILD_SYSTEM)/base_rules.mk'
      echo -e "\$(LOCAL_BUILT_MODULE): TARGET := ${S_SLINKS_SRC[$cnt]}"
      echo -e "\$(LOCAL_BUILT_MODULE): SYMLINK := \$(PRODUCT_OUT)/${S_SLINKS_DST[$cnt]}"
      echo -e "\$(LOCAL_BUILT_MODULE): \$(LOCAL_PATH)/Android.mk"
      echo -e "\$(LOCAL_BUILT_MODULE):"
      echo -e "\t\$(hide) mkdir -p \$(dir \$@)"
      echo -e "\t\$(hide) mkdir -p \$(dir \$(SYMLINK))"
      echo -e "\t\$(hide) rm -rf \$@"
      echo -e "\t\$(hide) rm -rf \$(SYMLINK)"
      echo -e "\t\$(hide) ln -sf \$(TARGET) \$(SYMLINK)"
      echo -e "\t\$(hide) touch \$@"
    } >> "$ANDROID_MK"
  done

  if [ ! -z "${pkgs_SSLinks-}" ]; then
    {
      echo "# Standalone symbolic links"
      echo 'PRODUCT_PACKAGES += \'
      for module in "${pkgs_SSLinks[@]}"
      do
        echo "    $module \\"
      done
    } >> "$DEVICE_VENDOR_MK"
  fi
  strip_trail_slash_from_file "$DEVICE_VENDOR_MK"
}

gen_mk_for_bytecode() {
  local inDir="$1"
  local relRoot="$2"
  local relSubRoot="$3"
  local outBase="$4"
  local -a pkgs
  local -a pkgs_SLinks

  local origin="" zipName="" fileExt="" pkgName="" src="" class="" suffix=""
  local priv="" cert="" stem="" lcMPath="" appDir="" dsoRootBase="" dsoRoot=""
  local dsoName="" dsoMName="" arch="" apk_lib_slinks=""

  # Set module path (output)
  if [[ "$relRoot" == "vendor" ]]; then
    origin="$inDir/vendor/$relSubRoot"
    lcMPath="\$(PRODUCT_OUT)/\$(TARGET_COPY_OUT_VENDOR)/$relSubRoot"
    dsoRootBase="/vendor"
  elif [[ "$relRoot" == "proprietary" ]]; then
    origin="$inDir/system/$relSubRoot"
    lcMPath="\$(PRODUCT_OUT)/\$(TARGET_COPY_OUT_SYSTEM)/$relSubRoot"
    dsoRootBase="/system"
  else
    echo "[-] Invalid '$relRoot' relative directory"
    abort 1
  fi

  while read -r file
  do
    zipName=$(basename "$file")
    fileExt="${zipName##*.}"
    pkgName=$(basename "$file" ".$fileExt")
    appDir="$origin/$pkgName"
    apk_lib_slinks=""

    # Adjust APK/JAR specifics
    if [[ "$fileExt" == "jar" ]]; then
      src="$relRoot/$relSubRoot/$zipName"
      class='JAVA_LIBRARIES'
      suffix='$(COMMON_JAVA_PACKAGE_SUFFIX)'
    elif [[ "$fileExt" == "apk" ]]; then
      if [ -d "$outBase/$relRoot/$relSubRoot/$pkgName" ]; then
        src="$relRoot/$relSubRoot/$pkgName/$zipName"
      else
        src="$relRoot/$relSubRoot/$zipName"
      fi
      class='APPS'
      suffix='$(COMMON_ANDROID_PACKAGE_SUFFIX)'
      stem="package.apk"
    fi

    # Annotate extra privileges when required
    if [[ "$relSubRoot" == "priv-app" ]]; then
      priv='LOCAL_PRIVILEGED_MODULE := true'
    fi

    # Always resign APKs with platform keys
    if [[ "$fileExt" == "apk" ]]; then
      cert="platform"
      if [ ! -z "${PSIG_BC_FILES-}" ]; then
        if array_contains "$zipName" "${PSIG_BC_FILES[@]}"; then
          cert="PRESIGNED"
        fi
      fi
    else
      # Framework JAR's don't contain signatures, so annotate to skip signing
      cert="PRESIGNED"
    fi

    # Some defensive checks in case configuration files are not aligned with the
    # existing assumptions about the signing entities
    if [[ "$relSubRoot" == "priv-app" && "$relRoot" == "vendor" ]]; then
      echo "[-] Privileged modules under /vendor/priv-app are not supported"
      abort 1
    fi

    # Pre-optimized APKs have their native libraries resources stripped from archive
    if [ -d "$appDir/lib" ]; then
      # Self-contained native libraries are copied across utilizing PRODUCT_COPY_FILES
      while read -r lib
      do
        echo "$lib" | sed "s#$inDir/##" >> "$RUNTIME_EXTRA_BLOBS_LIST"
      done < <(find "$appDir/lib" -type f -iname '*.so')

      # Some prebuilt APKs have also prebuilt JNI libs that are stored under
      # system-wide lib directories, with app directory containing a symlink to.
      # Resolve such cases to adjust includes so that we don't copy across the
      # same file twice.
      while read -r lib
      do
        # We don't expect a depth bigger than 1 here
        dsoName=$(basename "$lib")
        arch=$(dirname "$lib" | sed "s#$appDir/lib/##" | cut -d '/' -f1)
        if [[ $arch == *64 ]]; then
          dsoMName="$(basename "$lib" .so)_64.so"
          dsoRoot="$dsoRootBase/lib64"
        else
          dsoMName="$(basename "$lib" .so)_32.so"
          dsoRoot="$dsoRootBase/lib"
        fi

        # Generate symlink fake rule & cache module_names to append later to vendor mk
        pkgs_SLinks+=("$dsoMName")
        apk_lib_slinks+="$(gen_apk_dso_symlink "$dsoName" "$dsoMName" "$dsoRoot" \
                           "$lcMPath/$pkgName" "$arch")"
      done < <(find -L "$appDir/lib" -type l -iname '*.so')
    fi

    {
      echo ""
      echo 'include $(CLEAR_VARS)'
      echo "LOCAL_MODULE := $pkgName"
      echo 'LOCAL_MODULE_TAGS := optional'
      if [[ "$stem" != "" ]]; then
        echo "LOCAL_BUILT_MODULE_STEM := $stem"
      fi
      echo "LOCAL_MODULE_OWNER := $VENDOR"
      echo "LOCAL_MODULE_PATH := $lcMPath"
      echo "LOCAL_SRC_FILES := $src"
      if [[ "$apk_lib_slinks" != "" ]]; then
        # Force symlink modules dependencies to avoid omissions from wrong cleans
        # for pre-ninja build envs
        echo "LOCAL_REQUIRED_MODULES := ${pkgs_SLinks[@]}"
      fi
      echo "LOCAL_CERTIFICATE := $cert"
      echo "LOCAL_MODULE_CLASS := $class"
      if [[ "$priv" != "" ]]; then
        echo "$priv"
      fi
      echo "LOCAL_MODULE_SUFFIX := $suffix"
      if [[ "$ALLOW_PREOPT" = false ]]; then
        echo "LOCAL_DEX_PREOPT := false"
      fi

      # Deal with multi-lib
      if [[ ( -d "$appDir/oat/arm" && -d "$appDir/oat/arm64" ) ||
            ( -d "$appDir/oat/x86" && -d "$appDir/oat/x86_64" ) ]]; then
        echo "LOCAL_MULTILIB := both"
      elif [[ -d "$appDir/oat/arm" || -d "$appDir/oat/x86" ]]; then
        echo "LOCAL_MULTILIB := 32"
      fi

      # Overlay APKs should only contain resource files
      if [[ "$relSubRoot" =~ ^overlay/.* ]]; then
        echo "LOCAL_IS_RUNTIME_RESOURCE_OVERLAY := true"
      fi

      echo 'include $(BUILD_PREBUILT)'

      # Append rules for APK lib symlinks if present
      if [[ "$apk_lib_slinks" != "" ]]; then
        echo -e "$apk_lib_slinks"
      fi
    } >> "$ANDROID_MK"

    # Also add pkgName to local runtime array to append later the vendor mk
    pkgs+=("$pkgName")

    # Add to global array
    ALL_BC_PKGS+=("$pkgName")
  done < <(find "$outBase/$relRoot/$relSubRoot" -maxdepth 2 \
           -type f -iname '*.apk' -o -iname '*.jar' | sort)

  # Update vendor mk
  {
    echo "# Prebuilt APKs/JARs from '$relRoot/$relSubRoot'"
    echo 'PRODUCT_PACKAGES += \'
    for pkg in "${pkgs[@]}"
    do
      echo "    $pkg \\"
    done
  }  >> "$DEVICE_VENDOR_MK"
  strip_trail_slash_from_file "$DEVICE_VENDOR_MK"

  # Update vendor mk again with symlink modules if present
  if [ ! -z "${pkgs_SLinks-}" ]; then
    {
      echo "# Prebuilt APKs libs symlinks from '$relRoot/$relSubRoot'"
      echo 'PRODUCT_PACKAGES += \'
      for module in "${pkgs_SLinks[@]}"
      do
        echo "    $module \\"
      done
    } >> "$DEVICE_VENDOR_MK"
    strip_trail_slash_from_file "$DEVICE_VENDOR_MK"
  fi
}

check_orphan_bytecode() {
  # Directly set to output directory so we can clean the orphans
  local parseDir="$1"
  local zipName="" fileExt="" pkgName=""

  while read -r file
  do
    zipName=$(basename "$file")
    fileExt="${zipName##*.}"
    pkgName=$(basename "$file" ".$fileExt")

    if array_contains "$pkgName" "${ALL_BC_PKGS[@]}"; then
      continue
    else
      echo "[!] Orphan bytecode file detected '$zipName' & removed"
      rm "$file"
    fi

  done < <(find "$parseDir" -type f -iname '*.apk' -o -iname '*.jar' | sort)
}

gen_mk_for_shared_libs() {
  local inDir="$1"
  local outBase="$2"

  local -a pkgs
  local -a multiDSO
  local dsoModule curFile

  # First iterate the 64bit libs to detect possible dual target modules
  for dsoModule in "${DSO_MODULES[@]}"
  do
    # Array is mixed so skip non-64bit libs
    if echo "$dsoModule" | grep -q "/lib/"; then
      continue
    fi

    curFile="$outBase/$(echo "$dsoModule" | sed "s#system/#proprietary/#")"

    # Check that configuration requested file exists
    if [ ! -f "$curFile" ]; then
      echo "[-] Failed to locate '$curFile' file"
      abort 1
    fi

    local dsoRelRoot="" dso32RelRoot="" dsoFile="" dsoName="" dsoSrc="" dso32Src=""

    dsoRelRoot=$(dirname "$curFile" | sed "s#$outBase/##")
    dsoFile=$(basename "$curFile")
    dsoName=$(basename "$curFile" ".so")
    dsoSrc="$dsoRelRoot/$dsoFile"

    dso32RelRoot=$(echo "$dsoRelRoot" | sed "s#lib64#lib#")
    dso32Src="$dso32RelRoot/$dsoFile"

    {
      echo ""
      echo 'include $(CLEAR_VARS)'
      echo "LOCAL_MODULE := $dsoName"
      echo 'LOCAL_MODULE_TAGS := optional'
      echo "LOCAL_MODULE_OWNER := $VENDOR"
      echo "LOCAL_SRC_FILES := $dsoSrc"
      echo "LOCAL_MODULE_CLASS := SHARED_LIBRARIES"
      echo "LOCAL_MODULE_SUFFIX := .so"

      if echo "$dsoModule" | grep -q "^vendor/"; then
        echo "LOCAL_PROPRIETARY_MODULE := true"
      fi

      # In case 32bit version present - upgrade to dual target
      if [ -f "$outBase/$dso32Src" ]; then
        echo "LOCAL_MULTILIB := both"
        echo "LOCAL_SRC_FILES_32 := $dso32Src"

        # Cache dual-targets so that we don't include again when searching for
        # 32bit only libs under a 64bit system
        multiDSO+=("$dso32Src")
      else
        echo "LOCAL_MULTILIB := first"
      fi

      echo 'include $(BUILD_PREBUILT)'
    } >> "$ANDROID_MK"

    # Also add pkgName to runtime array to append later the vendor mk
    pkgs+=("$dsoName")
  done

  # Then iterate the 32bit libs excluding the ones already included as dual targets
  for dsoModule in "${DSO_MODULES[@]}"
  do
    # Array is mixed so skip non-64bit libs
    if echo "$dsoModule" | grep -q "/lib64/"; then
      continue
    fi

    curFile="$outBase/$(echo "$dsoModule" | sed "s#system/#proprietary/#")"

    # Check that configuration requested file exists
    if [ ! -f "$curFile" ]; then
      echo "[-] Failed to locate '$curFile' file"
      abort 1
    fi

    local dsoRelRoot="" dsoFile="" dsoName="" dsoSrc=""

    dsoRelRoot=$(dirname "$curFile" | sed "s#$outBase/##")
    dsoFile=$(basename "$curFile")
    dsoName=$(basename "$curFile" ".so")
    dsoSrc="$dsoRelRoot/$dsoFile"

    if [ ! -z "${multiDSO-}" ]; then
      if array_contains "$dsoSrc" "${multiDSO[@]}"; then
        continue
      fi
    fi

    {
      echo ""
      echo 'include $(CLEAR_VARS)'
      echo "LOCAL_MODULE := $dsoName"
      echo 'LOCAL_MODULE_TAGS := optional'
      echo "LOCAL_MODULE_OWNER := $VENDOR"
      echo "LOCAL_SRC_FILES := $dsoSrc"
      echo "LOCAL_MODULE_CLASS := SHARED_LIBRARIES"
      echo "LOCAL_MODULE_SUFFIX := .so"

      if echo "$dsoModule" | grep -q "^vendor/"; then
        echo "LOCAL_PROPRIETARY_MODULE := true"
      fi

      echo "LOCAL_MULTILIB := 32"
      echo 'include $(BUILD_PREBUILT)'
    } >> "$ANDROID_MK"

    # Also add pkgName to runtime array to append later the vendor mk
    pkgs+=("$dsoName")
  done

  # Update vendor mk
  if [ ! -z "${pkgs-}" ]; then
    {
      echo "# Prebuilt shared libraries"
      echo 'PRODUCT_PACKAGES += \'
      for pkg in "${pkgs[@]}"
      do
        echo "    $pkg \\"
      done
    }  >> "$DEVICE_VENDOR_MK"
    strip_trail_slash_from_file "$DEVICE_VENDOR_MK"
  fi
}

update_ab_ota_partitions() {
  local outMk="$1"

  {
    echo "# Partitions to add in AB OTA images"
    echo 'AB_OTA_PARTITIONS += \'
    for partition in "${PIXEL_AB_PARTITIONS[@]}"
    do
      echo "    $partition \\"
    done
  }  >> "$outMk"
  strip_trail_slash_from_file "$outMk"
}

gen_android_mk() {
  local root path targetProductDevice
  targetProductDevice="$DEVICE"
  {
    echo 'LOCAL_PATH := $(call my-dir)'

    # Special handling for flounder dual target boards
    if [[ "$DEVICE" == "flounder_lte" ]]; then
      echo 'ifneq ("$(wildcard vendor/htc/flounder/Android.mk)","")'
      echo '  $(error "volantis & volantisg vendor blobs cannot co-exist under AOSP root since definitions conflict")'
      echo 'endif'
      targetProductDevice="flounder"
    fi

    echo "ifeq (\$(TARGET_DEVICE),$targetProductDevice)"
    echo ""
    echo "include vendor/$VENDOR_DIR/$DEVICE/AndroidBoardVendor.mk"
  } >> "$ANDROID_MK"

  for root in "vendor" "proprietary"
  do
    for path in "${SUBDIRS_WITH_BC[@]}"
    do
      if [ -d "$OUTPUT_VENDOR/$root/$path" ]; then
        echo "[*] Gathering data from '$root/$path' APK/JAR pre-builts"
        gen_mk_for_bytecode "$INPUT_DIR" "$root" "$path" "$OUTPUT_VENDOR"
      fi
    done
  done

  # Ensure that no bytecode files are included without generating a matching module
  check_orphan_bytecode "$OUTPUT_VENDOR"

  if [ "$HAS_STANDALONE_SLINKS" = true ]; then
    echo "[*] Processing standalone symlinks"
    gen_standalone_symlinks "$INPUT_DIR"
  fi

  # Iterate over directories with shared libraries and update the unified Android.mk file
  if [ "$HAS_DSO_MODULES" = true ]; then
    echo "[*] Generating shared library individual pre-built modules"
    gen_mk_for_shared_libs "$INPUT_DIR" "$OUTPUT_VENDOR"
  fi

  # Append extra modules if present
  if [ -s "$EXTRA_MODULES" ]; then
    {
      echo ""
      cat "$EXTRA_MODULES"
    } >> "$ANDROID_MK"
  fi

  # Finally close master Android.mk
  {
    echo ""
    echo "endif"
  } >> "$ANDROID_MK"
}

strip_trail_slash_from_file() {
  local inFile="$1"

  sed '$s# \\#\'$'\n#' "$inFile" > "$inFile.tmp"
  mv "$inFile.tmp" "$inFile"
}

gen_sigs_file() {
  local inDir="$1"
  local sigsFile="$inDir/file_signatures.txt"
  > "$sigsFile"

  find "$inDir" -type f ! -name "file_signatures.txt" | sort | while read -r file
  do
    shasum -a1 "$file" | sed "s#$inDir/##" >> "$sigsFile"
  done
}

check_dir() {
  local dirPath="$1"
  local dirDesc="$2"

  if [[ "$dirPath" == "" || ! -d "$dirPath" ]]; then
    echo "[-] $dirDesc directory not found"
    usage
  fi
}

check_file() {
  local filePath="$1"
  local fileDesc="$2"

  if [[ "$filePath" == "" || ! -f "$filePath" ]]; then
    echo "[-] $fileDesc file not found"
    usage
  fi
}

trap "abort 1" SIGINT SIGTERM
. "$REALPATH_SCRIPT"
. "$CONSTS_SCRIPT"

INPUT_DIR=""
OUTPUT_DIR=""
BLOBS_LIST=""
DEP_DSO_BLOBS_LIST=""
MK_FLAGS_LIST=""
EXTRA_MODULES=""
FORCE_MODULES=""
ALLOW_PREOPT=false

DEVICE=""
DEVICE_FAMILY=""
IS_PIXEL=false
VENDOR=""
DEV_FAMILY_BOARD_CONFIG_VENDOR_MK=""
RUNTIME_EXTRA_BLOBS_LIST="$TMP_WORK_DIR/runtime_extra_blobs.txt"

# Check that system tools exist
for i in "${SYS_TOOLS[@]}"
do
  if ! command_exists "$i"; then
    echo "[-] '$i' command not found"
    abort 1
  fi
done

while [[ $# -gt 0 ]]
do
  arg="$1"
  case $arg in
    -i|--input)
      INPUT_DIR=$(echo "$2" | sed 's:/*$::')
      shift
      ;;
    -o|--output)
      OUTPUT_DIR=$(echo "$2" | sed 's:/*$::')
      shift
      ;;
    --blobs-list)
      BLOBS_LIST="$2"
      shift
      ;;
    --dep-dso-list)
      DEP_DSO_BLOBS_LIST="$2"
      shift
      ;;
    --flags-list)
      MK_FLAGS_LIST="$2"
      shift
      ;;
    --extra-modules)
      EXTRA_MODULES="$2"
      shift
      ;;
    --force-modules)
      FORCE_MODULES="$2"
      shift
      ;;
    --allow-preopt)
      ALLOW_PREOPT=true
      ;;
    *)
      echo "[-] Invalid argument '$1'"
      usage
      ;;
  esac
  shift
done

# Input args check
check_dir "$INPUT_DIR" "Input"
check_dir "$OUTPUT_DIR" "Output"

# Mandatory configuration files
check_file "$BLOBS_LIST" "Vendor proprietary-blobs"
check_file "$DEP_DSO_BLOBS_LIST" "Vendor dep-dso-proprietary"
check_file "$MK_FLAGS_LIST" "Vendor vendor-config"
check_file "$EXTRA_MODULES" "Vendor extra modules"
check_file "$FORCE_MODULES" "Vendor enforce modules"

# Populate the array with the APK that need to maintain their signature
readarray -t PSIG_BC_FILES < <(
 grep -E ':PRESIGNED$' "$BLOBS_LIST" | cut -d ":" -f1 | while read -r apk; do
  basename "$apk"; done
)

# Verify input directory structure
verify_input "$INPUT_DIR"

# Get device details
DEVICE=$(get_device_codename "$INPUT_DIR/system/build.prop")
VENDOR=$(get_vendor "$INPUT_DIR/system/build.prop")
VENDOR_DIR="$VENDOR"
RADIO_VER=$(get_radio_ver "$INPUT_DIR/system/build.prop")
BOOTLOADER_VER=$(get_bootloader_ver "$INPUT_DIR/system/build.prop")
BUILD_ID=$(get_build_id "$INPUT_DIR/system/build.prop")

if [[ "$VENDOR" == "google" ]]; then
  VENDOR_DIR="google_devices"
  IS_PIXEL=true
  if [[ "$DEVICE" == "marlin" || "$DEVICE" == "sailfish" ]]; then
    DEVICE_FAMILY="marlin"
  fi
  mkdir -p "$OUTPUT_DIR/vendor/$VENDOR_DIR/$DEVICE_FAMILY"
fi

echo "[*] Generating blobs for vendor/$VENDOR_DIR/$DEVICE"

# Clean-up output
OUTPUT_VENDOR="$OUTPUT_DIR/vendor/$VENDOR_DIR/$DEVICE"
PROP_EXTRACT_BASE="$OUTPUT_VENDOR/proprietary"
if [ -d "$OUTPUT_VENDOR" ]; then
  rm -rf "${OUTPUT_VENDOR:?}"/*
fi
mkdir -p "$PROP_EXTRACT_BASE"

# Prepare generated make files
DEVICE_VENDOR_MK="$OUTPUT_VENDOR/device-vendor.mk";              touch "$DEVICE_VENDOR_MK"
DEVICE_VENDOR_BLOBS_MK="$OUTPUT_VENDOR/$DEVICE-vendor-blobs.mk"; touch "$DEVICE_VENDOR_BLOBS_MK"
BOARD_CONFIG_VENDOR_MK="$OUTPUT_VENDOR/BoardConfigVendor.mk";    touch "$BOARD_CONFIG_VENDOR_MK"
ANDROID_BOARD_VENDOR_MK="$OUTPUT_VENDOR/AndroidBoardVendor.mk";  touch "$ANDROID_BOARD_VENDOR_MK"
ANDROID_MK="$OUTPUT_VENDOR/Android.mk";                          touch "$ANDROID_MK"

if [ "$IS_PIXEL" = true ]; then
  DEV_FAMILY_BOARD_CONFIG_VENDOR_MK="$OUTPUT_DIR/vendor/$VENDOR_DIR/$DEVICE_FAMILY/BoardConfigVendor.mk"
  touch "$DEV_FAMILY_BOARD_CONFIG_VENDOR_MK"

  BOARD_CONFIG_VENDOR_MK="$OUTPUT_VENDOR/BoardConfigVendorPartial.mk"
  touch "$BOARD_CONFIG_VENDOR_MK"

  rm "$DEVICE_VENDOR_MK"
  DEVICE_VENDOR_MK="$OUTPUT_DIR/vendor/$VENDOR_DIR/$DEVICE_FAMILY/device-vendor-$DEVICE.mk"
  touch "$DEVICE_VENDOR_MK"
fi

# And prefix them
find "$OUTPUT_DIR/vendor/$VENDOR_DIR" -type f -name '*.mk' | while read -r file
do
  echo -e "# [$(date +%Y-%m-%d)] Auto-generated file, do not edit\n" > "$file"
done

# Update from DSO_MODULES array from DEP_DSO_BLOBS_LIST file
entries=$(grep -Ev '(^#|^$)' "$DEP_DSO_BLOBS_LIST" | wc -l | tr -d ' ')
if [ "$entries" -gt 0 ]; then
  readarray -t DSO_MODULES < <(grep -Ev '(^#|^$)' "$DEP_DSO_BLOBS_LIST")
  HAS_DSO_MODULES=true
fi

# Copy radio images
echo "[*] Copying radio files '$OUTPUT_VENDOR'"
copy_radio_files "$INPUT_DIR" "$OUTPUT_VENDOR"

# Generate $DEVICE-vendor-blobs.mk makefile (plain files that don't require a target module)
# Will be updated later
echo "[*] Copying product files & generating '$DEVICE-vendor-blobs.mk' makefile"
extract_blobs "$BLOBS_LIST" "$INPUT_DIR" "$OUTPUT_VENDOR"
update_vendor_blobs_mk "$BLOBS_LIST"

# Generate device-vendor.mk makefile (will be updated later)
echo "[*] Generating '$(basename "$DEVICE_VENDOR_MK")'"
echo -e "\$(call inherit-product, vendor/$VENDOR_DIR/$DEVICE/$DEVICE-vendor-blobs.mk)\n" >> "$DEVICE_VENDOR_MK"

if [ "$IS_PIXEL" = true ]; then
  # Add missing properties from vendor/build.prop
  {
    echo 'PRODUCT_PROPERTY_OVERRIDES += \'
    echo '    ro.hardware.egl=adreno \'
    echo '    ro.hardware.fingerprint=fpc'
    echo
  } >> "$DEVICE_VENDOR_MK"
fi

# Generate AndroidBoardVendor.mk with radio stuff (baseband & bootloader)
echo "[*] Generating 'AndroidBoardVendor.mk'"
gen_board_vendor_mk
echo "  [*] Bootloader:$BOOTLOADER_VER"
if [[ "$RADIO_VER" != "" ]]; then
  echo "  [*] Baseband:$RADIO_VER"
fi

# Generate BoardConfigVendor.mk (vendor partition type)
echo "[*] Generating 'BoardConfigVendor.mk'"
gen_board_cfg_mk "$INPUT_DIR"
gen_board_family_cfg_mk

# Generate vendor-board-info.txt with baseband & bootloader versions
echo "[*] Generating 'vendor-board-info.txt'"
gen_board_info_txt "$OUTPUT_VENDOR"

# Iterate over directories with bytecode and generate a unified Android.mk file
echo "[*] Generating 'Android.mk'"
gen_android_mk "$OUTPUT_VENDOR"

# Add user defined extra and enforced module targets to PRODUCT_PACKAGES list
update_dev_vendor_mk

# Generate $DEVICE-vendor-blobs.mk makefile (plain files that don't require a target module)
if [ -f "$RUNTIME_EXTRA_BLOBS_LIST" ]; then
  echo "[*] Processing additional runtime generated product files"
  extract_blobs "$RUNTIME_EXTRA_BLOBS_LIST" "$INPUT_DIR" "$OUTPUT_VENDOR"
  update_vendor_blobs_mk "$RUNTIME_EXTRA_BLOBS_LIST"

  cat "$RUNTIME_EXTRA_BLOBS_LIST" >> "$BLOBS_LIST"
  sort "$BLOBS_LIST" > "$BLOBS_LIST.tmp"
  mv "$BLOBS_LIST.tmp" "$BLOBS_LIST"
fi

if [ "$IS_PIXEL" = true ]; then
  update_ab_ota_partitions "$DEVICE_VENDOR_MK"
fi

# Generate file signatures list
echo "[*] Generating signatures file"
gen_sigs_file "$OUTPUT_VENDOR"

# Can be used from AOSP build infrastructure to verify that build is performed
# against a matching factory images vendor blobs extract
echo "[*] Generating build_id file"
echo "$BUILD_ID" > "$OUTPUT_VENDOR/build_id.txt"

abort 0<|MERGE_RESOLUTION|>--- conflicted
+++ resolved
@@ -306,13 +306,8 @@
       abort 1
     fi
 
-<<<<<<< HEAD
-    echo "    $srcRelDir/$src:$dstRelDir/$dst:$VENDOR \\" >> "$dstMk"
-  done < <(grep -Ev '(^#|^$)' "$BLOBS_LIST")
-=======
     echo "    $srcRelDir/$src:$dstRelDir/$dst:$VENDOR \\" >> "$DEVICE_VENDOR_BLOBS_MK"
   done < <(grep -Ev '(^#|^$)' "$blobsList")
->>>>>>> 77aa55f4
 
   strip_trail_slash_from_file "$DEVICE_VENDOR_BLOBS_MK"
   echo '    $(PRODUCT_COPY_FILES)' >> "$BOARD_CONFIG_VENDOR_MK"
